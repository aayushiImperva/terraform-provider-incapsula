<<<<<<< HEAD
## 3.1.0 (Released)

* New resources: api_security_api_config, api_security_endpoint_config, api_security_site_config

## 3.0.1 (Released)

* Fix TTL attribute of incap_rule resource: enable zero as value
* New attribute on site resource: strict_cname_reuse
=======
## 3.0.1 (Released)
* Fix TTL attribute of incap_rule resource: enable zero as value
* New attribute on site resource: strict_cname_reuse 
>>>>>>> a9f472bf

## 3.0.0 (Released)

* New resource: data_centers_configuration
* Remove unnecessary 'ForceNew' from attributes of site resource

## 2.9.0 (Released)

* Fix `acceleration_level` in the `site` resource
* Fix support for `continents` in the `security_rule_exception` resource
* Fix the default value for `seal_location` in the `site` resource
* Fix documentation for the `security_rule_exception` resource
* Add TF provider version to HTTP client calls

## 2.8.0 (Released)
* Add new `incap_rule` properties and `RULE_ACTION_FORWARD_TO_PORT` action
* Fix `security_rule_exception` import
* Fix redundant `data_center_server` when `enabled=false`
* Fix `origin_pop` import
* Add `policy_asset_association` import
* Fix `site` resource to use the `logs_account_id` for various methods (read/update)
* Fix `site` resource to read/update `seal_location`

## 2.7.5 (Released)
* Fixed `naked_domain_san` and `wildcard_san` on the `site` resource.
* Adding edit `server_address` ability to `data_center` resource.
* Updating several resources parameters to include `ForceNew`.

## 2.7.4 (Released)

* Add retry logic to `site` and `data_center` resources
* Set the `dns_record_name` in the `site` resource
* Add the `naked_domain_san` in the `site` resource
* Add the `wildcard_san` in the `site` resource
* Update type `PerformanceSettings` struct to omit when empty except the mode_level
* Add `txt_record_value_*` resource
* Update the `site` resource value `site_ip` to be computed
* Fix the `site_ip` to store in state file
* Fix `data_storage_region` issue in `account` resource, defaults to `US`

## 2.7.3 (Released)

* Set the `log_level` in the `site` resource to be optional
* Fix `omitempty` issues in `client_performance`

## 2.7.2 (Released)

* Fix documentation bug for `account` resource

## 2.7.1 (Released)

* Fix documentation bug for origin POP codes

## 2.7.0 (Released)

* Add support for setting the data center's origin POP with a new synthetic resource
* Fix a bug on setting `is_content` on the `data_center` resource
* Remove old `acl_security_rule` resource as it has been migrated to the `policy` resource
* Update all documentation to include all import operations

## 2.6.2 (Released)

* Provider fixes `parameters` on SQL Injection Security Exception resource
* Merged support for account creation (used by re-sellers) w/ fixes

## 2.6.1 (Released)

* Provider has landed in the Terraform Registry
* Cleared out old GitHub workflows

## 2.6.0 (Released)

* Add support for policy management

## 2.5.0 (Unreleased)

* Add support for performance settings in the `site` resource

## 2.4.0 (Unreleased)

* Add support for site masking settings
* Add support for specifying the log level on a site
* Re-factor internal site resource (lots of copy/pasta in create and update)
* Fix an issue with computed and optional attributes for `data_storage_region`
* Configure `site` resource values during an update for: `active`, `acceleration_level`, `seal_location`, `domain_redirect_to_full`, `remove_ssl`, `ignore_ssl`

## 2.3.0 (Unreleased)

* Add support for setting the data storage region on a site
* Remove the deprecated setting for `is_standby` on the `data_center` resource (`is_enabled` replaces this functionality); should resolve flapping integration tests + potential production issues
* Properly configuring `site` resource values for: `active`, `acceleration_level`, `seal_location`, `domain_redirect_to_full`, `remove_ssl`, `ignore_ssl`
* Added `domain_verification` as an exported variable for the `site` resource

## 2.2.0 (Unreleased)

* Add support for cache rules
* Improve documentation
* Fix Incap Rule example bugs

## 2.1.0 (Released)

Add checks for resource destruction during reads. The following resources have been updated:

* ACL Security Rule
* Certificate
* Data Center
* Data Center Server
* Incap Rule
* Security Rule Exception
* Site
* WAF Security Rule

## 2.0.0 (Released)

As we near certification readiness, we've made lots of changes to the provider. Backwards incompatible changes have been made to the Incap Rule resources. Please review the documentation. Changes below:

* All acceptance and unit tests now pass. There was a race condition issue with dependencies - see this Hashicorp issues: https://github.com/hashicorp/terraform/issues/23169 and https://github.com/hashicorp/terraform/issues/23635
* Migrate `resource_incap_rule` to use APIv2. See updated documentation and example files for the latest resource spec.
* Add fixes for data center and data center server result codes (oscillation between strings and ints)
* Fix importing of various resources: data center, data center server, Incap Rule, etc.
* Fix ceriticate argument requirements (thanks @areifert)
* Added GitHub workflow integration for side builds prior to certification (thanks @pklime2)
* Upgrade to Terraform v0.12
* Migrate to standalone Terraform SDK
* Started to improve consistency of error log messages (Site IDs, Rule IDs, etc.) 

## 1.0.0 (Released)

Initial release of the Incapsula Terraform Provider.<|MERGE_RESOLUTION|>--- conflicted
+++ resolved
@@ -1,5 +1,4 @@
-<<<<<<< HEAD
-## 3.1.0 (Released)
+## 3.1.0
 
 * New resources: api_security_api_config, api_security_endpoint_config, api_security_site_config
 
@@ -7,11 +6,6 @@
 
 * Fix TTL attribute of incap_rule resource: enable zero as value
 * New attribute on site resource: strict_cname_reuse
-=======
-## 3.0.1 (Released)
-* Fix TTL attribute of incap_rule resource: enable zero as value
-* New attribute on site resource: strict_cname_reuse 
->>>>>>> a9f472bf
 
 ## 3.0.0 (Released)
 
