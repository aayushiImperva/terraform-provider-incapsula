--- conflicted
+++ resolved
@@ -24,11 +24,8 @@
 // NewClient creates a new client with the provided configuration
 func NewClient(config *Config) *Client {
 	client := &http.Client{}
-<<<<<<< HEAD
-	return &Client{config: config, httpClient: client, providerVersion: "3.1.0"}
-=======
+
 	return &Client{config: config, httpClient: client, providerVersion: "3.0.1"}
->>>>>>> a9f472bf
 }
 
 // Verify checks the API credentials
