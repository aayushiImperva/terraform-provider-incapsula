package incapsula

import (
	"context"
	"fmt"
	"github.com/hashicorp/terraform-plugin-sdk/v2/diag"
	"github.com/hashicorp/terraform-plugin-sdk/v2/helper/schema"
	"log"
	"strconv"
)

func resourceSiteV3() *schema.Resource {
	return &schema.Resource{
		CreateContext: resourceSiteV3Add,
		ReadContext:   resourceSiteV3Read,
		UpdateContext: resourceSiteV3Update,
		DeleteContext: resourceSiteV3Delete,
		Importer: &schema.ResourceImporter{
			State: schema.ImportStatePassthrough,
		},
		Schema: map[string]*schema.Schema{
			"account_id": {
				Description: "Numeric identifier of the account to operate on.",
				Type:        schema.TypeString,
				Optional:    true,
				Computed:    true,
			},
			"name": {
				Description: "The site name.",
				Type:        schema.TypeString,
				Required:    true,
			},
			"type": {
				Description: "The website type. Indicates which kind of website is created, e.g. CLOUD_WAF for a website onboarded to Imperva Cloud WAF.",
				Type:        schema.TypeString,
				Optional:    true,
				Default:     "CLOUD_WAF",
			},
			"creation_time": {
				Description: "Creation time of the site.",
				Type:        schema.TypeFloat,
				Computed:    true,
			},
			"cname": {
				Description: "The CNAME provided by Imperva that is used for pointing your website traffic to the Imperva network.",
				Type:        schema.TypeString,
				Computed:    true,
			},
		},
	}
}

func resourceSiteV3Add(ctx context.Context, d *schema.ResourceData, m interface{}) diag.Diagnostics {
	client := m.(*Client)
	var diags diag.Diagnostics

	accountID, _ := d.Get("account_id").(string)
	log.Printf("[INFO] adding v3 site to Account ID: %s to %v", accountID, d)
	siteV3Request := SiteV3Request{}
	siteV3Request.SiteType = d.Get("type").(string)
	siteV3Request.Name = d.Get("name").(string)
	siteV3Request.AccountId, _ = strconv.Atoi(accountID)
	siteV3Response, diags := client.AddV3Site(&siteV3Request, accountID)
	if diags != nil && diags.HasError() {
		log.Printf("[ERROR] failed to add v3 site to Account ID: %s, %v\n", accountID, diags)
		return diags
	} else if siteV3Response.Errors != nil {
		log.Printf("[ERROR] Failed to add v3 site to Account ID: %s, %v\n", accountID, siteV3Response.Errors[0].Detail)
		return []diag.Diagnostic{{
			Severity: diag.Error,
			Summary:  "Failed to add v3 site",
			Detail:   fmt.Sprintf("Failed to add v3 site to account%s, %s", accountID, siteV3Response.Errors[0].Detail),
		}}
	}
	err := d.Set("account_id", strconv.Itoa(siteV3Response.Data[0].AccountId))
	if err != nil {
		log.Printf("[ERROR] Could not read Incapsula account after add v3 site to Account ID: %s, %s\n", accountID, err)
		return diag.FromErr(err)
	}
	siteId := siteV3Response.Data[0].Id
	d.SetId(strconv.Itoa(siteId))

	resourceSiteV3Read(ctx, d, m)
	return diags
}

func resourceSiteV3Update(ctx context.Context, d *schema.ResourceData, m interface{}) diag.Diagnostics {
	client := m.(*Client)
	var diags diag.Diagnostics
	accountID, _ := d.Get("account_id").(string)

	log.Printf("[INFO] adding v3 site to Account ID: %s to %v", accountID, d)
	siteV3Request := SiteV3Request{}
	siteV3Request.Name = d.Get("name").(string)
<<<<<<< HEAD
	siteV3Request.Id, _ = strconv.Atoi(d.Id())
=======
	siteV3Request.Id, _ = strconv.Atoi(d.Get("site_id").(string))
	siteV3Request.AccountId, _ = strconv.Atoi(accountID)
>>>>>>> e6b79dea
	siteV3Response, diags := client.UpdateV3Site(&siteV3Request, accountID)
	if diags != nil && diags.HasError() {
		log.Printf("[ERROR] failed to update v3 site to Account ID: %s, %v\n", accountID, diags)
		return diags
	} else if siteV3Response.Errors != nil {
		log.Printf("[ERROR] Failed to update v3 site to Account ID: %s, %v\n", accountID, siteV3Response.Errors[0].Detail)
		return []diag.Diagnostic{{
			Severity: diag.Error,
			Summary:  "Failed to add v3 site",
			Detail:   fmt.Sprintf("Failed to update v3 site to account%s, %s", accountID, siteV3Response.Errors[0].Detail),
		}}
	}
	err := d.Set("account_id", accountID)

	if err != nil {
		log.Printf("[ERROR] Could not read Incapsula account after update v3 site to Account ID: %s, %s\n", accountID, err)
		return diag.FromErr(err)
	}
	siteId := siteV3Response.Data[0].Id
	d.SetId(strconv.Itoa(siteId))

	resourceSiteV3Read(ctx, d, m)
	return diags
}

func resourceSiteV3Read(ctx context.Context, d *schema.ResourceData, m interface{}) diag.Diagnostics {
	client := m.(*Client)
	var diags diag.Diagnostics

	accountID, _ := d.Get("account_id").(string)

	log.Printf("[INFO] getting v3 site of Account ID: %s to %v", accountID, d)
	siteV3Request := SiteV3Request{}
	siteV3Request.SiteType = d.Get("type").(string)
	siteV3Request.Name = d.Get("name").(string)
<<<<<<< HEAD
	siteV3Request.Id, _ = strconv.Atoi(d.Id())
=======
	siteV3Request.Id, _ = strconv.Atoi(d.Get("site_id").(string))
	siteV3Request.AccountId, _ = strconv.Atoi(accountID)
>>>>>>> e6b79dea
	siteV3Response, diags := client.GetV3Site(&siteV3Request, accountID)
	if diags != nil && diags.HasError() {
		log.Printf("[ERROR] failed to get v3 site of Account ID: %s, %v\n", accountID, diags)
		return diags
	} else if siteV3Response.Errors != nil {
		log.Printf("[ERROR] Failed to get v3 site of Account ID: %s, %v\n", accountID, siteV3Response.Errors[0].Detail)
		return []diag.Diagnostic{{
			Severity: diag.Error,
			Summary:  "Failed to get v3 site",
			Detail:   fmt.Sprintf("Failed to get v3 site of account%s, %s", accountID, siteV3Response.Errors[0].Detail),
		}}
	}
	err := d.Set("account_id", strconv.Itoa(siteV3Response.Data[0].AccountId))
	if err != nil {
		log.Printf("[ERROR] Could not read Incapsula account after get v3 site of Account ID: %s, %s\n", accountID, err)
		return diag.FromErr(err)
	}
	d.SetId(strconv.Itoa(siteV3Response.Data[0].Id))

	err = d.Set("name", siteV3Response.Data[0].Name)
	if err != nil {
		log.Printf("[ERROR] Could not read Incapsula name after get v3 site of Account ID: %s, %s\n", accountID, err)
		return diag.FromErr(err)
	}

	err = d.Set("creation_time", siteV3Response.Data[0].CreationTime)
	if err != nil {
		log.Printf("[ERROR] Could not read Incapsula creation time after get v3 site of Account ID: %s, %s\n", accountID, err)
		return diag.FromErr(err)
	}

	err = d.Set("cname", siteV3Response.Data[0].Cname)
	if err != nil {
		log.Printf("[ERROR] Could not read Incapsula cname after get v3 site of Account ID: %s, %s\n", accountID, err)
		return diag.FromErr(err)
	}

	err = d.Set("type", siteV3Response.Data[0].SiteType)
	if err != nil {
		log.Printf("[ERROR] Could not read Incapsula type after get v3 site of Account ID: %s, %s\n", accountID, err)
		return diag.FromErr(err)
	}

	d.SetId(strconv.Itoa(siteV3Response.Data[0].Id))
	return diags
}

func resourceSiteV3Delete(ctx context.Context, d *schema.ResourceData, m interface{}) diag.Diagnostics {
	client := m.(*Client)
	var diags diag.Diagnostics
	accountID, _ := d.Get("account_id").(string)

	log.Printf("[INFO] deleting v3 site of Account ID:%s to %v", accountID, d)
	siteV3Request := SiteV3Request{}
	siteV3Request.SiteType = d.Get("type").(string)
	siteV3Request.Name = d.Get("name").(string)
<<<<<<< HEAD
	siteV3Request.Id, _ = strconv.Atoi(d.Id())
=======
	siteV3Request.Id, _ = strconv.Atoi(d.Get("site_id").(string))
	siteV3Request.AccountId, _ = strconv.Atoi(accountID)
>>>>>>> e6b79dea
	siteV3Response, diags := client.DeleteV3Site(&siteV3Request, accountID)
	if diags != nil && diags.HasError() {
		log.Printf("[ERROR] failed to delete v3 site of Account ID: %s, %v\n", accountID, diags)
		return diags
	} else if siteV3Response.Errors != nil {
		log.Printf("[ERROR] Failed to delete v3 site of Account ID: %s, %v\n", accountID, siteV3Response.Errors[0].Detail)
		return []diag.Diagnostic{{
			Severity: diag.Error,
			Summary:  "Failed to delete v3 site",
			Detail:   fmt.Sprintf("Failed to delete v3 site of account%s, %s", accountID, siteV3Response.Errors[0].Detail),
		}}
	}
	err := d.Set("account_id", accountID)
	if err != nil {
		log.Printf("[ERROR] Could not read Incapsula account after delete v3 site of Account ID: %s, %s\n", accountID, err)
		return diag.FromErr(err)
	}

	siteId := strconv.Itoa(siteV3Response.Data[0].Id)
	d.SetId(siteId)

	return nil
}<|MERGE_RESOLUTION|>--- conflicted
+++ resolved
@@ -92,12 +92,7 @@
 	log.Printf("[INFO] adding v3 site to Account ID: %s to %v", accountID, d)
 	siteV3Request := SiteV3Request{}
 	siteV3Request.Name = d.Get("name").(string)
-<<<<<<< HEAD
 	siteV3Request.Id, _ = strconv.Atoi(d.Id())
-=======
-	siteV3Request.Id, _ = strconv.Atoi(d.Get("site_id").(string))
-	siteV3Request.AccountId, _ = strconv.Atoi(accountID)
->>>>>>> e6b79dea
 	siteV3Response, diags := client.UpdateV3Site(&siteV3Request, accountID)
 	if diags != nil && diags.HasError() {
 		log.Printf("[ERROR] failed to update v3 site to Account ID: %s, %v\n", accountID, diags)
@@ -133,12 +128,7 @@
 	siteV3Request := SiteV3Request{}
 	siteV3Request.SiteType = d.Get("type").(string)
 	siteV3Request.Name = d.Get("name").(string)
-<<<<<<< HEAD
 	siteV3Request.Id, _ = strconv.Atoi(d.Id())
-=======
-	siteV3Request.Id, _ = strconv.Atoi(d.Get("site_id").(string))
-	siteV3Request.AccountId, _ = strconv.Atoi(accountID)
->>>>>>> e6b79dea
 	siteV3Response, diags := client.GetV3Site(&siteV3Request, accountID)
 	if diags != nil && diags.HasError() {
 		log.Printf("[ERROR] failed to get v3 site of Account ID: %s, %v\n", accountID, diags)
@@ -195,12 +185,7 @@
 	siteV3Request := SiteV3Request{}
 	siteV3Request.SiteType = d.Get("type").(string)
 	siteV3Request.Name = d.Get("name").(string)
-<<<<<<< HEAD
 	siteV3Request.Id, _ = strconv.Atoi(d.Id())
-=======
-	siteV3Request.Id, _ = strconv.Atoi(d.Get("site_id").(string))
-	siteV3Request.AccountId, _ = strconv.Atoi(accountID)
->>>>>>> e6b79dea
 	siteV3Response, diags := client.DeleteV3Site(&siteV3Request, accountID)
 	if diags != nil && diags.HasError() {
 		log.Printf("[ERROR] failed to delete v3 site of Account ID: %s, %v\n", accountID, diags)
