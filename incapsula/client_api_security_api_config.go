--- conflicted
+++ resolved
@@ -162,44 +162,16 @@
 // UpdateApiSecurityApiConfig updates the Api-Security Api Config
 func (c *Client) UpdateApiSecurityApiConfig(siteId int, apiId string, apiConfigPayload *ApiSecurityApiConfigPostPayload) (*ApiSecurityApiConfigPostResponse, error) {
 	log.Printf("[INFO] Updating Incapsula API Security API Configuration for Site ID %d, API Config ID %s\n", siteId, apiId)
-	//body := &bytes.Buffer{}
-	//writer := multipart.NewWriter(body)
+
 	bodyMap := map[string]interface{}{}
 
-	//In current implementation validateHost value is always set as "false". Will be changed in next releases
-	//fw, err := writer.CreateFormField("validateHost")
-	//if err != nil {
-	//	log.Printf("failed to create %s formdata field", "validateHost")
-	//}
-	//_, err = io.Copy(fw, strings.NewReader("false"))
-	//if err != nil {
-	//	log.Printf("failed to write %s formdata field", "validateHost")
-	//}
 	bodyMap["validateHost"] = "false"
 
 	if apiConfigPayload.Description != "" {
 		bodyMap["description"] = apiConfigPayload.Description
-
-		//fw, err := writer.CreateFormField("description")
-		//if err != nil {
-		//	log.Printf("failed to create %s formdata field", "description")
-		//}
-		//_, err = io.Copy(fw, strings.NewReader(apiConfigPayload.Description))
-		//if err != nil {
-		//	log.Printf("failed to write %s formdata field", "description")
-		//}
 	}
 	if apiConfigPayload.BasePath != "" {
 		bodyMap["basePath"] = apiConfigPayload.BasePath
-		//
-		//fw, err := writer.CreateFormField("basePath")
-		//if err != nil {
-		//	log.Printf("failed to create %s formdata field", "basePath")
-		//}
-		//_, err = io.Copy(fw, strings.NewReader(apiConfigPayload.BasePath))
-		//if err != nil {
-		//	log.Printf("failed to write %s formdata field", "basePath")
-		//}
 	}
 	//init violation actions JSON
 	violationActionsStr, err := json.Marshal(apiConfigPayload.ViolationActions)
@@ -209,39 +181,14 @@
 
 	if apiConfigPayload.ViolationActions != (ViolationActions{}) {
 		bodyMap["violationActions"] = string(violationActionsStr)
-
-		//fw, err := writer.CreateFormField("violationActions")
-		//if err != nil {
-		//	log.Printf("failed to create %s formdata field", "violationActions")
-		//}
-		//_, err = io.Copy(fw, strings.NewReader(string(violationActionsStr)))
-		//if err != nil {
-		//	log.Printf("failed to write %s formdata field", "violationActions")
-		//}
 	}
 	bodyMap["apiSpecification"] = []byte(apiConfigPayload.ApiSpecification)
 	body, contentType := c.CreateFormDataBody(bodyMap)
 
 	reqURL := fmt.Sprintf("%s%s%d/%s", c.config.BaseURLAPI, apiConfigUrl, siteId, apiId)
 
-	resp, err := c.DoJsonRequestWithHeadersForm(http.MethodPost, reqURL, body, contentType, CreateMtlsClientToImpervaCertifiate)
-
-<<<<<<< HEAD
-	//fw, err = writer.CreateFormFile("apiSpecification", filepath.Base("swagger"))
-	//if err != nil {
-	//	log.Printf("failed to create %s formdata field", "apiSpecification")
-	//}
-	//fw.Write([]byte(apiConfigPayload.ApiSpecification))
-	//
-	//writer.Close()
-
-	//contentType := writer.FormDataContentType()
-	//resp, err := c.DoFormDataRequestWithHeaders(http.MethodPost, reqURL, body.Bytes(), contentType, UpdateApiSecApiConfig)
-=======
-	reqURL := fmt.Sprintf("%s%s%d/%s", c.config.BaseURLAPI, apiConfigUrl, siteId, apiId)
-	contentType := writer.FormDataContentType()
-	resp, err := c.DoFormDataRequestWithHeaders(http.MethodPost, reqURL, body.Bytes(), contentType, UpdateApiSecApiConfig)
->>>>>>> ec53bc3c
+	resp, err := c.DoFormDataRequestWithHeaders(http.MethodPost, reqURL, body, contentType, CreateMtlsClientToImpervaCertifiate)
+
 	if err != nil {
 		return nil, fmt.Errorf("[ERROR] Error updating API Security API Config for site id %d, API id %s :%s", siteId, apiId, err)
 	}
