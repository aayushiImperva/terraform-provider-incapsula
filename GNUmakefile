--- conflicted
+++ resolved
@@ -6,11 +6,8 @@
 PKG_NAME=incapsula
 BINARY=terraform-provider-${PKG_NAME}
 # Whenever bumping provider version, please update the version in incapsula/client.go (line 27) as well.
-<<<<<<< HEAD
 VERSION=3.3.4
-=======
-VERSION=3.3.3
->>>>>>> 22d4f1ab
+
 
 OS_ARCH=darwin_amd64
 # OS_ARCH=linux_amd64
