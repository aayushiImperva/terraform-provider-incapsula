--- conflicted
+++ resolved
@@ -5,12 +5,10 @@
 NAMESPACE=terraform-providers
 PKG_NAME=incapsula
 BINARY=terraform-provider-${PKG_NAME}
+
 # Whenever bumping provider version, please update the version in incapsula/client.go (line 27) as well.
-<<<<<<< HEAD
-VERSION=3.1.0
-=======
 VERSION=3.0.1
->>>>>>> a9f472bf
+
 # OS_ARCH=darwin_amd64
 # OS_ARCH=linux_amd64
 
